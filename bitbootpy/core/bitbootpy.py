# BitBootPY - Fully-Decentralized Peer Discovery For P2P Networks

from __future__ import annotations

from typing import Dict, List, Optional, Union, Type
from tenacity import retry, wait_fixed, stop_after_attempt
import hashlib
import datetime
import logging
import asyncio
from .dht_manager import DHTManager
<<<<<<< HEAD
from .known_hosts import KnownHost, KNOWN_HOSTS
=======
from .known_hosts import KnownHost
>>>>>>> 0e3295de

logging.basicConfig(level=logging.INFO)


# All this needs to do is write to the BT, or some other network's, DHT


class BitBootConfig:
    def __init__(
        self,
        bootstrap_nodes: Optional[List[KnownHost]] = None,
        rate_limit_delay: float = 1.0,
        max_retries: int = 3,
        retry_delay: float = 5.0,
        continuous_mode: Optional[Dict[str, bool]] = None,
        network_names: Optional[List[str]] = None,
        print_discovered_peers: bool = True,
        dht_network: str = "bit_torrent",
        dht_backend: str = "kademlia",
        listen_port: int = 5678,
    ):
<<<<<<< HEAD
        self.dht_network = dht_network
        self.dht_backend = dht_backend
        self.bootstrap_nodes = bootstrap_nodes or KNOWN_HOSTS.get(dht_network, [])
=======
        self.bootstrap_nodes = bootstrap_nodes or [
            KnownHost("router.utorrent.com", 6881),
            KnownHost("router.bittorrent.com", 6881),
            KnownHost("dht.transmissionbt.com", 6881),
            KnownHost("dht.aelitis.com", 6881),
        ]
>>>>>>> 0e3295de
        self.rate_limit_delay = rate_limit_delay
        self.max_retries = max_retries
        self.retry_delay = retry_delay
        self.continuous_mode = continuous_mode or {}
        self.network_names = network_names or []
        self.print_discovered_peers = print_discovered_peers
        self.listen_port = listen_port

    def load_network_names_from_file(self, file_path: str) -> None:
        with open(file_path, "r") as f:
            network_names = [line.strip() for line in f.readlines()]
            self.network_names = network_names


class BitBoot:
    def __init__(
        self,
        config: Optional[BitBootConfig] = None,
        continuous_mode: Optional[Dict[str, bool]] = None,
        network_names: Optional[List[str]] = None,
    ):
        self._config = config or BitBootConfig()

        # Reconcile constructor args with BitBootConfig values
        self._continuous_mode = continuous_mode or self._config.continuous_mode
        self._network_names = network_names or self._config.network_names
        self._discovered_peers = {name: set() for name in self._network_names}
<<<<<<< HEAD

        self._dht_manager = DHTManager(
            self._config.bootstrap_nodes,
            network=self._config.dht_network,
            backend=self._config.dht_backend,
            listen_port=self._config.listen_port,
        )
=======
>>>>>>> 0e3295de

    @classmethod
    async def create(cls,
                     config: Optional[BitBootConfig] = None,
                     continuous_mode: Optional[Dict[str, bool]] = None,
                     network_names: Optional[List[str]] = None
                     ) -> BitBoot:

        instance = cls(config, continuous_mode, network_names)

<<<<<<< HEAD
        instance._dht_manager = await DHTManager.create(
            instance._config.bootstrap_nodes,
            network=instance._config.dht_network,
            backend=instance._config.dht_backend,
            listen_port=instance._config.listen_port,
        )
=======
        instance._dht_manager = await DHTManager.create(instance._config.bootstrap_nodes)
>>>>>>> 0e3295de
        return instance

    def __del__(self):
        self._dht_manager.stop()

    # -----------------------
    # Util
    # -----------------------
    async def lookup_and_announce(self, creator: Type[BitBoot], network_name: str, port: int, peer_config: Optional[BitBootConfig] = None) -> None:
        if peer_config is None:
            listening_host = creator._dht_manager.get_listening_host()
            peer_config = BitBootConfig(
<<<<<<< HEAD
                bootstrap_nodes=[listening_host],
=======
                bootstrap_nodes=[KnownHost(listening_host, listening_port)],
>>>>>>> 0e3295de
                rate_limit_delay=1.0,
                max_retries=3,
                retry_delay=5.0,
            )
        self._config = peer_config
        await self.announce_peer(network_name, port=port)
        await self.lookup(network_name)

    @staticmethod
    def load_network_names_from_file(filename: str) -> List[str]:
        with open(filename, "r") as f:
            return [line.strip() for line in f.readlines()]

    def _generate_info_hash(self, network_name: str) -> bytes:
        return hashlib.sha1(network_name.encode()).digest()

    def num_peers(self) -> Dict[str, int]:
        return {name: len(peers) for name, peers in self._discovered_peers.items()}

    # -----------------------
    # Lookup
    # -----------------------
    async def lookup(
        self, network_names: Union[str, List[str]], num_searches: int = 10, delay: int = 5
    ):
        if isinstance(network_names, str):
            network_names = [network_names]

        tasks = []
        for network_name in network_names:
            tasks.append(self._lookup_single(network_name, num_searches, delay))

        await asyncio.gather(*tasks)

    @retry(wait=wait_fixed(5), stop=stop_after_attempt(3), retry_error_callback=lambda _: logging.error("Failed to lookup network"))
    async def _lookup_single(self, network_name: str, num_searches: int, delay: int) -> None:
        info_hash = self._generate_info_hash(network_name)
        found_peers = set()

        for _ in range(num_searches):
            await asyncio.sleep(delay)
            results = await self._dht_manager._server.get(info_hash)
            if results:
                for peer in results:
                    found_peers.add(peer)

        # Update the discovered peers for this network
        self._discovered_peers[network_name] = found_peers

        # Write discovered peers to a file and print to stdout if enabled
        now = datetime.datetime.now().strftime("%Y-%m-%d %H:%M:%S")
        with open(f"{network_name}_peers.txt", "w") as f:
            for peer in found_peers:
                f.write(f"{peer}\n")
                if self._config.print_discovered_peers:
                    print(f"[{now}] {network_name}: {peer}")

    # -----------------------
    # Announce
    # -----------------------

    async def announce_peer(self, network_names: Union[str, List[str]], port: int):
        if isinstance(network_names, str):
            network_names = [network_names]

        tasks = []
        for network_name in network_names:
            tasks.append(self._announce_peer_single(network_name, port))

        await asyncio.gather(*tasks)

    @retry(wait=wait_fixed(5), stop=stop_after_attempt(3), retry_error_callback=lambda _: logging.error("Failed to announce peer"))
    async def _announce_peer_single(self, network_name: str, port: int) -> None:
        info_hash = self._generate_info_hash(network_name)

        # set for the network name, your IP and port
        host = self._dht_manager.get_listening_host().host
        await self._dht_manager._server.set(info_hash, (host, port))

    # -----------------------
    # Continuous Mode
    # -----------------------
    async def start_continuous_mode(self, network_name: str):
        if network_name not in self._network_names:
            raise ValueError(
                f"Network name '{network_name}' is not configured")

        self._continuous_mode[network_name] = True
        while self._continuous_mode[network_name]:
            await self.lookup(network_name)
            await asyncio.sleep(self._config.rate_limit_delay)

    def stop_continuous_mode(self, network_name: str):
        self._continuous_mode[network_name] = False

    def continuous_mode_status(self) -> Dict[str, bool]:
        return self._continuous_mode<|MERGE_RESOLUTION|>--- conflicted
+++ resolved
@@ -9,11 +9,7 @@
 import logging
 import asyncio
 from .dht_manager import DHTManager
-<<<<<<< HEAD
 from .known_hosts import KnownHost, KNOWN_HOSTS
-=======
-from .known_hosts import KnownHost
->>>>>>> 0e3295de
 
 logging.basicConfig(level=logging.INFO)
 
@@ -35,18 +31,9 @@
         dht_backend: str = "kademlia",
         listen_port: int = 5678,
     ):
-<<<<<<< HEAD
         self.dht_network = dht_network
         self.dht_backend = dht_backend
         self.bootstrap_nodes = bootstrap_nodes or KNOWN_HOSTS.get(dht_network, [])
-=======
-        self.bootstrap_nodes = bootstrap_nodes or [
-            KnownHost("router.utorrent.com", 6881),
-            KnownHost("router.bittorrent.com", 6881),
-            KnownHost("dht.transmissionbt.com", 6881),
-            KnownHost("dht.aelitis.com", 6881),
-        ]
->>>>>>> 0e3295de
         self.rate_limit_delay = rate_limit_delay
         self.max_retries = max_retries
         self.retry_delay = retry_delay
@@ -74,16 +61,12 @@
         self._continuous_mode = continuous_mode or self._config.continuous_mode
         self._network_names = network_names or self._config.network_names
         self._discovered_peers = {name: set() for name in self._network_names}
-<<<<<<< HEAD
-
         self._dht_manager = DHTManager(
             self._config.bootstrap_nodes,
             network=self._config.dht_network,
             backend=self._config.dht_backend,
             listen_port=self._config.listen_port,
         )
-=======
->>>>>>> 0e3295de
 
     @classmethod
     async def create(cls,
@@ -93,17 +76,12 @@
                      ) -> BitBoot:
 
         instance = cls(config, continuous_mode, network_names)
-
-<<<<<<< HEAD
         instance._dht_manager = await DHTManager.create(
             instance._config.bootstrap_nodes,
             network=instance._config.dht_network,
             backend=instance._config.dht_backend,
             listen_port=instance._config.listen_port,
         )
-=======
-        instance._dht_manager = await DHTManager.create(instance._config.bootstrap_nodes)
->>>>>>> 0e3295de
         return instance
 
     def __del__(self):
@@ -116,11 +94,7 @@
         if peer_config is None:
             listening_host = creator._dht_manager.get_listening_host()
             peer_config = BitBootConfig(
-<<<<<<< HEAD
                 bootstrap_nodes=[listening_host],
-=======
-                bootstrap_nodes=[KnownHost(listening_host, listening_port)],
->>>>>>> 0e3295de
                 rate_limit_delay=1.0,
                 max_retries=3,
                 retry_delay=5.0,
