from __future__ import annotations
from typing import List, Optional

from kademlia.network import Server
from kademlia.routing import KBucket
import asyncio

from .known_hosts import KNOWN_HOSTS, KnownHost


class DHTManager:
    """Manage interaction with a DHT backend.

    Only the Kademlia backend is implemented at the moment but the class is
    structured so that alternative backends can be introduced later.  The
    manager bootstraps itself using known nodes for the selected network unless
    explicit bootstrap nodes are supplied.
    """

    def __init__(
        self,
        bootstrap_nodes: Optional[List[KnownHost]] = None,
        network: str = "bit_torrent",
        backend: str = "kademlia",
<<<<<<< HEAD
        listen_port: int = 5678,
=======
>>>>>>> 0e3295de
    ):
        if backend != "kademlia":
            # Future backends can be selected here
            raise ValueError(f"Unsupported DHT backend: {backend}")

        self._server = Server()
        self._network = network
        self._bootstrap_nodes: List[KnownHost] = bootstrap_nodes or KNOWN_HOSTS.get(
            network, []
        )
        self._backend = backend
<<<<<<< HEAD
        self._listen_port = listen_port
=======
>>>>>>> 0e3295de

    @classmethod
    async def create(
        cls,
        bootstrap_nodes: Optional[List[KnownHost]] = None,
        network: str = "bit_torrent",
        backend: str = "kademlia",
<<<<<<< HEAD
        listen_port: int = 5678,
    ) -> "DHTManager":
        """Asynchronously create and bootstrap a :class:`DHTManager`."""

        instance = cls(
            bootstrap_nodes,
            network=network,
            backend=backend,
            listen_port=listen_port,
        )
        await instance._bootstrap_dht()
        return instance

    async def _bootstrap_dht(self) -> None:
        """Start the local DHT node and bootstrap with known peers."""

        await self._server.listen(self._listen_port)

        # Connect to known nodes
        if self._bootstrap_nodes:
            await self._server.bootstrap(
                [(node.host, node.port) for node in self._bootstrap_nodes]
            )
=======
    ) -> "DHTManager":
        """Asynchronously create and bootstrap a :class:`DHTManager`."""

        instance = cls(bootstrap_nodes, network=network, backend=backend)
        await instance._bootstrap_dht()
        return instance

    async def _bootstrap_dht(self, port: int = 5678) -> None:
        """Start the local DHT node and bootstrap with known peers."""

        await self._server.listen(port)

        # Connect to known nodes
        for node in self._bootstrap_nodes:
            await self._server.bootstrap([(node.host, node.port)])
>>>>>>> 0e3295de

    def get_routing_table(self) -> List[KBucket]:
        return self._server.protocol.router.buckets

    def is_server_started(self) -> bool:
        return bool(self._server.transport)

    async def wait_for_server_start(self):
        while not self._server.transport:
            await asyncio.sleep(0.1)

    def stop(self):
        self._server.stop()

    def get_server(self):
        return self._server

    def get_listening_host(self) -> KnownHost:
        """Return the address this node is listening on as a ``KnownHost``."""
        if not self._server.transport:
            raise RuntimeError("DHT server not started")
        host, port = self._server.transport.get_extra_info("sockname")
        return KnownHost(host, port)<|MERGE_RESOLUTION|>--- conflicted
+++ resolved
@@ -22,10 +22,8 @@
         bootstrap_nodes: Optional[List[KnownHost]] = None,
         network: str = "bit_torrent",
         backend: str = "kademlia",
-<<<<<<< HEAD
         listen_port: int = 5678,
-=======
->>>>>>> 0e3295de
+
     ):
         if backend != "kademlia":
             # Future backends can be selected here
@@ -37,10 +35,8 @@
             network, []
         )
         self._backend = backend
-<<<<<<< HEAD
         self._listen_port = listen_port
-=======
->>>>>>> 0e3295de
+
 
     @classmethod
     async def create(
@@ -48,7 +44,6 @@
         bootstrap_nodes: Optional[List[KnownHost]] = None,
         network: str = "bit_torrent",
         backend: str = "kademlia",
-<<<<<<< HEAD
         listen_port: int = 5678,
     ) -> "DHTManager":
         """Asynchronously create and bootstrap a :class:`DHTManager`."""
@@ -72,23 +67,6 @@
             await self._server.bootstrap(
                 [(node.host, node.port) for node in self._bootstrap_nodes]
             )
-=======
-    ) -> "DHTManager":
-        """Asynchronously create and bootstrap a :class:`DHTManager`."""
-
-        instance = cls(bootstrap_nodes, network=network, backend=backend)
-        await instance._bootstrap_dht()
-        return instance
-
-    async def _bootstrap_dht(self, port: int = 5678) -> None:
-        """Start the local DHT node and bootstrap with known peers."""
-
-        await self._server.listen(port)
-
-        # Connect to known nodes
-        for node in self._bootstrap_nodes:
-            await self._server.bootstrap([(node.host, node.port)])
->>>>>>> 0e3295de
 
     def get_routing_table(self) -> List[KBucket]:
         return self._server.protocol.router.buckets
