--- conflicted
+++ resolved
@@ -14,13 +14,10 @@
 tenacity = "^8.2.2"
 typing_extensions = ">=4.7"
 python-bitcoinlib = "^0.12.2"
-<<<<<<< HEAD
 arweave-python-client = "^1.0.19"
-=======
 solana = "^0.30.2"
 web3 = "^7.0"
 ddht = "*"
->>>>>>> 9e30e2b7
 
 
 [tool.poetry.group.dev.dependencies]
